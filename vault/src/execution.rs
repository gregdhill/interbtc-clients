--- conflicted
+++ resolved
@@ -555,41 +555,6 @@
                 request
                     .wait_and_execute(parachain_rpc, btc_rpc, tx.txid(), num_confirmations)
                     .await;
-<<<<<<< HEAD
-=======
-
-                match tx_metadata {
-                    Ok(tx_metadata) => {
-                        // we have enough btc confirmations, now make sure they have been relayed before we continue
-                        if let Err(e) = parachain_rpc
-                            .wait_for_block_in_relay(
-                                H256Le::from_bytes_le(&tx_metadata.block_hash),
-                                Some(num_confirmations),
-                            )
-                            .await
-                        {
-                            tracing::error!(
-                                "Error while waiting for block inclusion for request #{}: {}",
-                                request.hash,
-                                e
-                            );
-                            // continue; try to execute anyway
-                        }
-
-                        match request.execute(parachain_rpc.clone(), tx_metadata).await {
-                            Ok(_) => {
-                                tracing::info!("Executed request #{:?}", request.hash);
-                            }
-                            Err(e) => tracing::error!("Failed to execute request #{}: {}", request.hash, e),
-                        }
-                    }
-                    Err(e) => tracing::error!(
-                        "Failed to confirm bitcoin transaction for request {}: {}",
-                        request.hash,
-                        e
-                    ),
-                }
->>>>>>> 10edd644
             });
         }
     }
