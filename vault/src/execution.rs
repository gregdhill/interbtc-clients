--- conflicted
+++ resolved
@@ -454,12 +454,8 @@
 
 /// Queries the parachain for open requests and executes them. It checks the
 /// bitcoin blockchain to see if a payment has already been made.
-<<<<<<< HEAD
+#[allow(clippy::too_many_arguments)]
 pub async fn execute_open_requests(
-=======
-#[allow(clippy::too_many_arguments)]
-pub async fn execute_open_requests<B: BitcoinCoreApi + Clone + Send + Sync + 'static>(
->>>>>>> 37835525
     shutdown_tx: ShutdownSender,
     parachain_rpc: InterBtcParachain,
     vault_id_manager: VaultIdManager,
